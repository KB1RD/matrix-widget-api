/*
 * Copyright 2020 The Matrix.org Foundation C.I.C.
 *
 * Licensed under the Apache License, Version 2.0 (the "License");
 * you may not use this file except in compliance with the License.
 * You may obtain a copy of the License at
 *
 *         http://www.apache.org/licenses/LICENSE-2.0
 *
 * Unless required by applicable law or agreed to in writing, software
 * distributed under the License is distributed on an "AS IS" BASIS,
 * WITHOUT WARRANTIES OR CONDITIONS OF ANY KIND, either express or implied.
 * See the License for the specific language governing permissions and
 * limitations under the License.
 */

export enum WidgetApiToWidgetAction {
    SupportedApiVersions = "supported_api_versions",
    Capabilities = "capabilities",
    TakeScreenshot = "screenshot",
    UpdateVisibility = "visibility",
    OpenIDCredentials = "openid_credentials",
    WidgetConfig = "widget_config",
    CloseModalWidget = "close_modal",
    ButtonClicked = "button_clicked",
    SendEvent = "send_event",
}

export enum WidgetApiFromWidgetAction {
    SupportedApiVersions = "supported_api_versions",
    ContentLoaded = "content_loaded",
    SendSticker = "m.sticker",
    UpdateAlwaysOnScreen = "set_always_on_screen",
    GetOpenIDCredentials = "get_openid",
    CloseModalWidget = "close_modal",
    OpenModalWidget = "open_modal",
<<<<<<< HEAD
    SetModalButtonEnabled = "set_button_enabled",
=======
    SendEvent = "send_event",
>>>>>>> 31c44359
}

export type WidgetApiAction = WidgetApiToWidgetAction | WidgetApiFromWidgetAction | string;<|MERGE_RESOLUTION|>--- conflicted
+++ resolved
@@ -34,11 +34,8 @@
     GetOpenIDCredentials = "get_openid",
     CloseModalWidget = "close_modal",
     OpenModalWidget = "open_modal",
-<<<<<<< HEAD
     SetModalButtonEnabled = "set_button_enabled",
-=======
     SendEvent = "send_event",
->>>>>>> 31c44359
 }
 
 export type WidgetApiAction = WidgetApiToWidgetAction | WidgetApiFromWidgetAction | string;